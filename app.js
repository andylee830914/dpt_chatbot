/*
 * Copyright 2016-present, Facebook, Inc.
 * All rights reserved.
 *
 * This source code is licensed under the license found in the
 * LICENSE file in the root directory of this source tree.
 *
 */

/* jshint node: true, devel: true */
'use strict';

const 
  bodyParser = require('body-parser'),
  config = require('config'),
  crypto = require('crypto'),
  express = require('express'),
  https = require('https'), 
  fs = require('fs'),     
  request = require('request');

var app = express();
app.set('port', process.env.PORT || 5000);
app.set('view engine', 'ejs');
app.use(bodyParser.json({ verify: verifyRequestSignature }));
app.use(express.static('public'));

var mysql = require('mysql');
var connection = mysql.createConnection({
  host: config.get('mysqlHost'),
  user: config.get('mysqlUser'),
  password: config.get('mysqlPass'),
  database: config.get('mysqlDb')
});
/*
 * Be sure to setup your config values before running this code. You can 
 * set them using environment variables or modifying the config file in /config.
 *
 */

const httpsOptions = {
  key: fs.readFileSync('/etc/letsencrypt/live/dpt.emath.tw/privkey.pem'),
  cert: fs.readFileSync('/etc/letsencrypt/live/dpt.emath.tw/cert.pem'),
  ca: fs.readFileSync('/etc/letsencrypt/live/dpt.emath.tw/chain.pem')
};

// App Secret can be retrieved from the App Dashboard
const APP_SECRET = (process.env.MESSENGER_APP_SECRET) ? 
  process.env.MESSENGER_APP_SECRET :
  config.get('appSecret');

// Arbitrary value used to validate a webhook
const VALIDATION_TOKEN = (process.env.MESSENGER_VALIDATION_TOKEN) ?
  (process.env.MESSENGER_VALIDATION_TOKEN) :
  config.get('validationToken');

// Generate a page access token for your page from the App Dashboard
const PAGE_ACCESS_TOKEN = (process.env.MESSENGER_PAGE_ACCESS_TOKEN) ?
  (process.env.MESSENGER_PAGE_ACCESS_TOKEN) :
  config.get('pageAccessToken');

// URL where the app is running (include protocol). Used to point to scripts and 
// assets located at this address. 
const SERVER_URL = (process.env.SERVER_URL) ?
  (process.env.SERVER_URL) :
  config.get('serverURL');

if (!(APP_SECRET && VALIDATION_TOKEN && PAGE_ACCESS_TOKEN && SERVER_URL)) {
  console.error("Missing config values");
  process.exit(1);
}

/*
 * Use your own validation token. Check that the token used in the Webhook 
 * setup is the same token used here.
 *
 */
app.get('/webhook', function(req, res) {
  if (req.query['hub.mode'] === 'subscribe' &&
      req.query['hub.verify_token'] === VALIDATION_TOKEN) {
    console.log("Validating webhook");
    res.status(200).send(req.query['hub.challenge']);
  } else {
    console.error("Failed validation. Make sure the validation tokens match.");
    res.sendStatus(403);          
  }  
});


/*
 * All callbacks for Messenger are POST-ed. They will be sent to the same
 * webhook. Be sure to subscribe your app to your page to receive callbacks
 * for your page. 
 * https://developers.facebook.com/docs/messenger-platform/product-overview/setup#subscribe_app
 *
 */
app.post('/webhook', function (req, res) {
  var data = req.body;

  // Make sure this is a page subscription
  if (data.object == 'page') {
    // Iterate over each entry
    // There may be multiple if batched
    data.entry.forEach(function(pageEntry) {
      var pageID = pageEntry.id;
      var timeOfEvent = pageEntry.time;

      // Iterate over each messaging event
      pageEntry.messaging.forEach(function(messagingEvent) {
        if (messagingEvent.optin) {
          receivedAuthentication(messagingEvent);
        } else if (messagingEvent.message) {
          receivedMessage(messagingEvent);
        } else if (messagingEvent.delivery) {
          receivedDeliveryConfirmation(messagingEvent);
        } else if (messagingEvent.postback) {
          receivedPostback(messagingEvent);
        } else if (messagingEvent.read) {
          receivedMessageRead(messagingEvent);
        } else if (messagingEvent.account_linking) {
          receivedAccountLink(messagingEvent);
        } else {
          console.log("Webhook received unknown messagingEvent: ", messagingEvent);
        }
      });
    });

    // Assume all went well.
    //
    // You must send back a 200, within 20 seconds, to let us know you've 
    // successfully received the callback. Otherwise, the request will time out.
    res.sendStatus(200);
  }
});

/*
 * This path is used for account linking. The account linking call-to-action
 * (sendAccountLinking) is pointed to this URL. 
 * 
 */
app.get('/authorize', function(req, res) {
  var accountLinkingToken = req.query.account_linking_token;
  var redirectURI = req.query.redirect_uri;

  // Authorization Code should be generated per user by the developer. This will 
  // be passed to the Account Linking callback.
  var authCode = "1234567890";

  // Redirect users to this URI on successful login
  var redirectURISuccess = redirectURI + "&authorization_code=" + authCode;

  res.render('authorize', {
    accountLinkingToken: accountLinkingToken,
    redirectURI: redirectURI,
    redirectURISuccess: redirectURISuccess
  });
});

/*
 * Verify that the callback came from Facebook. Using the App Secret from 
 * the App Dashboard, we can verify the signature that is sent with each 
 * callback in the x-hub-signature field, located in the header.
 *
 * https://developers.facebook.com/docs/graph-api/webhooks#setup
 *
 */
function verifyRequestSignature(req, res, buf) {
  var signature = req.headers["x-hub-signature"];

  if (!signature) {
    // For testing, let's log an error. In production, you should throw an 
    // error.
    console.error("Couldn't validate the signature.");
  } else {
    var elements = signature.split('=');
    var method = elements[0];
    var signatureHash = elements[1];

    var expectedHash = crypto.createHmac('sha1', APP_SECRET)
                        .update(buf)
                        .digest('hex');

    if (signatureHash != expectedHash) {
      throw new Error("Couldn't validate the request signature.");
    }
  }
}

/*
 * Authorization Event
 *
 * The value for 'optin.ref' is defined in the entry point. For the "Send to 
 * Messenger" plugin, it is the 'data-ref' field. Read more at 
 * https://developers.facebook.com/docs/messenger-platform/webhook-reference/authentication
 *
 */
function receivedAuthentication(event) {
  var senderID = event.sender.id;
  var recipientID = event.recipient.id;
  var timeOfAuth = event.timestamp;

  // The 'ref' field is set in the 'Send to Messenger' plugin, in the 'data-ref'
  // The developer can set this to an arbitrary value to associate the 
  // authentication callback with the 'Send to Messenger' click event. This is
  // a way to do account linking when the user clicks the 'Send to Messenger' 
  // plugin.
  var passThroughParam = event.optin.ref;

  console.log("Received authentication for user %d and page %d with pass " +
    "through param '%s' at %d", senderID, recipientID, passThroughParam, 
    timeOfAuth);
  var data = JSON.parse(Buffer.from(passThroughParam, 'base64').toString());
  console.log(data);
  console.log("missionid:"+data.id+", moodleid:"+data.moodleid);

  // When an authentication is received, we'll send a message back to the sender
  // to let them know it was successful.
  if (data.link=='true') {
    sendAccountLinking(senderID);
  }else{
    askQuestion(senderID, data.id);    
  }
  // sendTextMessage(senderID, "missionid:" + data.id + ", moodleid:" + data.moodleid);
}

/*
 * Message Event
 *
 * This event is called when a message is sent to your page. The 'message' 
 * object format can vary depending on the kind of message that was received.
 * Read more at https://developers.facebook.com/docs/messenger-platform/webhook-reference/message-received
 *
 * For this example, we're going to echo any text that we get. If we get some 
 * special keywords ('button', 'generic', 'receipt'), then we'll send back
 * examples of those bubbles to illustrate the special message bubbles we've 
 * created. If we receive a message with an attachment (image, video, audio), 
 * then we'll simply confirm that we've received the attachment.
 * 
 */
function receivedMessage(event) {
  var senderID = event.sender.id;
  var recipientID = event.recipient.id;
  var timeOfMessage = event.timestamp;
  var message = event.message;

  console.log("Received message for user %d and page %d at %d with message:", 
    senderID, recipientID, timeOfMessage);
  console.log(JSON.stringify(message));

  var isEcho = message.is_echo;
  var messageId = message.mid;
  var appId = message.app_id;
  var metadata = message.metadata;

  // You may get a text or attachment but not both
  var messageText = message.text;
  var messageAttachments = message.attachments;
  var quickReply = message.quick_reply;

  if (isEcho) {
    // Just logging message echoes to console
    console.log("Received echo for message %s and app %d with metadata %s", 
      messageId, appId, metadata);
    return;
  } else if (quickReply) {
    var quickReplyPayload = quickReply.payload;
    console.log("Quick reply for message %s with payload %s",
      messageId, quickReplyPayload);
    switch (quickReplyPayload) {
      case 'DEVELOPER_DEFINED_PAYLOAD_FOR_PICKING_FINISH':
        sendTextMessage(senderID, "好啦看到了看到了");
        
        break;
      case 'DEVELOPER_DEFINED_PAYLOAD_FOR_PICKING_RESERVE':
        sendTextMessage(senderID, "自己去網路上預約啦");
        break;

      case 'DEVELOPER_DEFINED_PAYLOAD_FOR_PICKING_ASK':
        sendTextMessage(senderID, "不會問google喔？");
        break;
		
	 case 'DEVELOPER_DEFINED_PAYLOAD_FOR_PICKING_PREVIEW':
        sendTextMessage(senderID, "是不會自己預習喔？");
        break;
		
      default:
        sendTextMessage(senderID, "Quick reply tapped");
      
        break;
    }

    return;
  }

  if (messageText) {

    // If we receive a text message, check to see if it matches any special
    // keywords and send back the corresponding example. Otherwise, just echo
    // the text we received.
    switch (messageText) {
      case 'help':
        sendTextMessage(senderID, "機器人關鍵字：\n助教安安\n安安助教\n87\n當(ㄉㄤˋ)\n助教救我\n幹\n邊緣\n陪\n無聊\n肥宅");
        break;
      case '肥宅':
        sendTextMessage(senderID, "你才肥宅，你全家都肥宅!");
        break;
      case '李昱勳':
        sendTextMessage(senderID, "我是個87");
        break;
      case '李柏寬':
        sendTextMessage(senderID, "安安我超宅");
        break;
<<<<<<< HEAD
      case '九十通關':
	sendTextMessage(sender ID, "祝你沒過啦");
	break;
=======
      case '預約九十通關':
        sendTextMessage(senderID, "祝你不會過");
        break;
>>>>>>> 6b25295b
      case '助教安安':
        sendTextMessage(senderID, "安安你好，有事嗎？");
        break;
      case '安安助教':
        sendTextMessage(senderID, "安安你好，有事嗎？");
        break;
      case '助教':
        sendTextMessage(senderID, "安好!有事嗎？");
        break;
      case 'login':
        sendAccountLinking(senderID);
        break;
	 
		
      default:
        if (messageText.search("87")>=0){
          var myArray=['夠了喔','你這個87','你才87','你說誰87？'];
          var rand = myArray[Math.floor(Math.random() * myArray.length)];
          sendTextMessage(senderID, rand);          
        } else if (messageText.search("為什麼") >= 0 && (messageText.search("？") >= 0 || messageText.indexOf("?") >= 0)){
          var text = messageText.replace('為什麼', '').replace('?', '').replace('？', '').replace('呢', '').replace('嗎', '');
          var test = 'http://lmgtfy.com/?q=' + encodeURI(text);
          sendTextMessage(senderID, test);  
        } else if (messageText.search("當") >= 0 && 
                  (messageText.search("計概") >= 0 || messageText.search("線代") >= 0 || messageText.search("普物") >= 0) ){
          var myArray = ['好課值得一修再修', '幫QQ','拍拍'];
          var rand = myArray[Math.floor(Math.random() * myArray.length)];
          sendTextMessage(senderID, rand);   
        } else if (messageText.search("助教") >= 0 && messageText.search("救我") >=0 ){
          sendTextMessage(senderID, '不要。');   
        } else if (messageText.search("幹") >= 0 || messageText.search("靠") >= 0 || messageText.search("乾") >= 0 || messageText.search("shit") >= 0){
          var myArray = ['已截圖', '不要罵髒話', '一定要這樣嗎', 'QAQ'];
          var rand = myArray[Math.floor(Math.random() * myArray.length)];
          sendTextMessage(senderID, rand); 
        } else if (messageText.search("邊緣") >= 0) {
          var myArray = ['夠了喔', '大魯蛇4ni', '邊緣人你好', '你說誰邊緣？'];
          var rand = myArray[Math.floor(Math.random() * myArray.length)];
          sendTextMessage(senderID, rand);
        } else if (messageText.search("幾分") >= 0 && 
                  (messageText.search("計概") >= 0 || messageText.search("線代") >= 0 || messageText.search("普物") >= 0) ){
          var myArray = ['87', '59','不告訴你'];
          var rand = myArray[Math.floor(Math.random() * myArray.length)];
          sendTextMessage(senderID, rand);   
		} else if (messageText.search("陪") >= 0){
          sendReadReceipt(senderID);
        } else if (messageText.search("無聊") >= 0){
          sendTypingOn(senderID);
        }
      break;
         
    }
  }
}


/*
 * Delivery Confirmation Event
 *
 * This event is sent to confirm the delivery of a message. Read more about 
 * these fields at https://developers.facebook.com/docs/messenger-platform/webhook-reference/message-delivered
 *
 */
function receivedDeliveryConfirmation(event) {
  var senderID = event.sender.id;
  var recipientID = event.recipient.id;
  var delivery = event.delivery;
  var messageIDs = delivery.mids;
  var watermark = delivery.watermark;
  var sequenceNumber = delivery.seq;

  if (messageIDs) {
    messageIDs.forEach(function(messageID) {
      console.log("Received delivery confirmation for message ID: %s", 
        messageID);
    });
  }

  console.log("All message before %d were delivered.", watermark);
}


/*
 * Postback Event
 *
 * This event is called when a postback is tapped on a Structured Message. 
 * https://developers.facebook.com/docs/messenger-platform/webhook-reference/postback-received
 * 
 */
function receivedPostback(event) {
  var senderID = event.sender.id;
  var recipientID = event.recipient.id;
  var timeOfPostback = event.timestamp;

  // The 'payload' param is a developer-defined field which is set in a postback 
  // button for Structured Messages. 
  var payload = event.postback.payload;

  console.log("Received postback for user %d and page %d with payload '%s' " + 
    "at %d", senderID, recipientID, payload, timeOfPostback);

  // When a postback is called, we'll send a message back to the sender to 
  // let them know it was successful
  sendTextMessage(senderID, "Postback called");
}

/*
 * Message Read Event
 *
 * This event is called when a previously-sent message has been read.
 * https://developers.facebook.com/docs/messenger-platform/webhook-reference/message-read
 * 
 */
function receivedMessageRead(event) {
  var senderID = event.sender.id;
  var recipientID = event.recipient.id;

  // All messages before watermark (a timestamp) or sequence have been seen.
  var watermark = event.read.watermark;
  var sequenceNumber = event.read.seq;

  console.log("Received message read event for watermark %d and sequence " +
    "number %d", watermark, sequenceNumber);
}

/*
 * Account Link Event
 *
 * This event is called when the Link Account or UnLink Account action has been
 * tapped.
 * https://developers.facebook.com/docs/messenger-platform/webhook-reference/account-linking
 * 
 */
function receivedAccountLink(event) {
  var senderID = event.sender.id;
  var recipientID = event.recipient.id;

  var status = event.account_linking.status;
  var authCode = event.account_linking.authorization_code;
  var data = JSON.parse(Buffer.from(authCode, 'base64').toString());
  console.log("auth:" + data.auth + ", moodleid:" + data.moodleid);
  connection.query('UPDATE `users` SET `psid` = ?  where moodleid = ?', [senderID, data.moodleid], function (error, results, fields) {
    if (error) throw error;
    sendTextMessage(senderID, "歡迎登入大平台～"); 
  });
  console.log("Received account link event with for user %d with status %s " +
    "and auth code %s ", senderID, status, authCode);
}


/*
 * Send a text message using the Send API.
 *
 */
function sendTextMessage(recipientId, messageText) {
  var messageData = {
    recipient: {
      id: recipientId
    },
    message: {
      text: messageText,
      metadata: "DEVELOPER_DEFINED_METADATA"
    }
  };

  callSendAPI(messageData);
}


function askQuestion(recipientId,missionid) {
  var messageData = {
    recipient: {
      id: recipientId
    },
    message: {
      quick_replies: [
        {
          "content_type": "text",
          "title": "我完成了",
          "payload": "DEVELOPER_DEFINED_PAYLOAD_FOR_PICKING_FINISH"
        },
        {
          "content_type": "text",
          "title": "我要預約",
          "payload": "DEVELOPER_DEFINED_PAYLOAD_FOR_PICKING_RESERVE"
        },
        {
          "content_type": "text",
          "title": "我要發問",
          "payload": "DEVELOPER_DEFINED_PAYLOAD_FOR_PICKING_ASK"
        },
		    {
          "content_type": "text",
          "title": "我要複習",
          "payload": "DEVELOPER_DEFINED_PAYLOAD_FOR_PICKING_PREVIEW"
        }
      ]
    }
  };

  connection.query('SELECT * FROM mission where id= ?', [missionid], function (error, results, fields) {
    if (error) throw error;
    console.log('The solution is: ', results[0].name);
    var title = results[0].name;
    messageData.message.text = "請問你在「" + title + "」關卡\n需要什麼幫助嗎？";
    callSendAPI(messageData);    
  });

}


/*
 * Send a read receipt to indicate the message has been read
 *
 */
function sendReadReceipt(recipientId) {
  console.log("Sending a read receipt to mark message as seen");

  var messageData = {
    recipient: {
      id: recipientId
    },
    sender_action: "mark_seen"
  };

  callSendAPI(messageData);
}

/*
 * Turn typing indicator on
 *
 */
function sendTypingOn(recipientId) {
  console.log("Turning typing indicator on");

  var messageData = {
    recipient: {
      id: recipientId
    },
    sender_action: "typing_on"
  };

  callSendAPI(messageData);
}

/*
 * Turn typing indicator off
 *
 */
function sendTypingOff(recipientId) {
  console.log("Turning typing indicator off");

  var messageData = {
    recipient: {
      id: recipientId
    },
    sender_action: "typing_off"
  };

  callSendAPI(messageData);
}

/*
 * Send a message with the account linking call-to-action
 *
 */
function sendAccountLinking(recipientId) {
  var messageData = {
    recipient: {
      id: recipientId
    },
    message: {
      attachment: {
        type: "template",
        payload: {
          template_type: "button",
          text: "Welcome. Link your account.",
          buttons:[{
            type: "account_link",
            url: "http://dpt.emath.tw/index.php/welcome/index"
          }]
        }
      }
    }
  };  

  callSendAPI(messageData);
}

/*
 * Call the Send API. The message data goes in the body. If successful, we'll 
 * get the message id in a response 
 *
 */
function callSendAPI(messageData) {
  request({
    uri: 'https://graph.facebook.com/v2.6/me/messages',
    qs: { access_token: PAGE_ACCESS_TOKEN },
    method: 'POST',
    json: messageData

  }, function (error, response, body) {
    if (!error && response.statusCode == 200) {
      var recipientId = body.recipient_id;
      var messageId = body.message_id;

      if (messageId) {
        console.log("Successfully sent message with id %s to recipient %s", 
          messageId, recipientId);
      } else {
      console.log("Successfully called Send API for recipient %s", 
        recipientId);
      }
    } else {
      console.error("Failed calling Send API", response.statusCode, response.statusMessage, body.error);
    }
  });  
}

// Start server
// Webhooks must be available via SSL with a certificate signed by a valid 
// certificate authority.
https.createServer(httpsOptions, app).listen(app.get('port'), function () {
  console.log('Node app is running on port', app.get('port'));
});

module.exports = app;
<|MERGE_RESOLUTION|>--- conflicted
+++ resolved
@@ -310,15 +310,9 @@
       case '李柏寬':
         sendTextMessage(senderID, "安安我超宅");
         break;
-<<<<<<< HEAD
-      case '九十通關':
-	sendTextMessage(sender ID, "祝你沒過啦");
-	break;
-=======
       case '預約九十通關':
         sendTextMessage(senderID, "祝你不會過");
         break;
->>>>>>> 6b25295b
       case '助教安安':
         sendTextMessage(senderID, "安安你好，有事嗎？");
         break;
